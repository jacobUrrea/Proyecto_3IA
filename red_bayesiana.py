<<<<<<< HEAD
import pandas as pd
import networkx as nx
import matplotlib.pyplot as plt
import os
from collections import defaultdict

class RedBayesiana:
    def __init__(self):
        self.grafo = nx.DiGraph()
        self.cpts = {}
        self.variables = set()

    def cargar_estructura(self, archivo_estructura):
        #Carga la estructura de la red desde CSV
        try:
            df = pd.read_csv(archivo_estructura)

            # Verificar columnas requeridas
            if 'padre' not in df.columns or 'hijo' not in df.columns:
                raise ValueError("El archivo debe contener columnas 'padre' y 'hijo'")

            # Agregar nodos y aristas
            for _, row in df.iterrows():
                padre = row['padre'].strip()
                hijo = row['hijo'].strip()

                self.variables.add(padre)
                self.variables.add(hijo)
                self.grafo.add_edge(padre, hijo)

            print(f"Estructura cargada: {len(self.variables)} variables")
            return True

        except Exception as e:
            print(f"Error cargando estructura: {e}")
            return False
    def cargar_cpt(self, archivo_cpt, nombre_nodo=None):
        #Carga CPT desde archivo específico

        try:
            df = pd.read_csv(archivo_cpt)

            # Detectar padres a partir de las columnas
            columnas = list(df.columns)

            # La ultima columna es siempre 'probabilidad'
            if columnas[-1] != 'probabilidad':
                raise ValueError("La ultima columna debe llamarse 'probabilidad'")

            # Las columnas anteriores son los padres + valor del nodo
            columnas_variables = columnas[:-1]

            # El valor del nodo actual es la penúltima columna
            columna_valor = columnas_variables[-1]

            # Los padres son todas las columnas excepto la ultima y probabilidad
            padres = columnas_variables[:-1] if len(columnas_variables) > 1 else []

            # Verificar que los padres existan en el grafo
            for padre in padres:
                if padre not in self.grafo:
                    print(f"Advertencia: {padre} no esta en la estructura de la red")

            # Almacenar CPT con metadatos
            self.cpts[nombre_nodo] = {
                'data': df,
                'padres': padres,
                'columna_valor': columna_valor,
                'columna_probabilidad': 'probabilidad',
                'archivo': archivo_cpt
            }

            print(f" CPT de {nombre_nodo} cargada - Padres: {padres}")
            return nombre_nodo

        except Exception as e:
            print(f"Error cargando CPT {archivo_cpt}: {e}")
            return None
    def obtener_probabilidad(self, nodo, evidencia):

        #Obtiene para cualquier red evidencia = diccionario {variable: valor}

        if nodo not in self.cpts:
            raise ValueError(f"No hay CPT para {nodo}")

        cpt_info = self.cpts[nodo]
        df = cpt_info['data']
        padres = cpt_info['padres']
        columna_valor = cpt_info['columna_valor']

        # Filtrar basado en la evidencia
        mascara = pd.Series([True] * len(df))

        for variable, valor in evidencia.items():
            if variable in df.columns:
                mascara &= (df[variable] == valor)

        # Encontrar filas que coincidan con la evidencia
        filas_coincidentes = df[mascara]

        if len(filas_coincidentes) == 0:
            raise ValueError(f"No se encontraron entradas para la evidencia: {evidencia}")

        # Devolver distribucion de probabilidad
        resultado = {}
        for _, fila in filas_coincidentes.iterrows():
            valor_nodo = fila[columna_valor]
            probabilidad = fila['probabilidad']
            resultado[valor_nodo] = probabilidad

        return resultado
    def mostrar_grafo(self):
        plt.figure(figsize=(14, 10))
        pos = nx.spring_layout(self.grafo, k=3, iterations=100)

        nx.draw(self.grafo, pos, with_labels=True, node_color='lightcoral',
                node_size=4000, font_size=11, font_weight='bold',
                arrows=True, arrowsize=25, edge_color='gray', width=2,
                alpha=0.8)

        plt.title("Sistema de Diagnostico Medico-Red Bayesiana", size=16, pad=20)
        plt.axis('off')
        plt.show()

        print(f"Variables: {list(self.variables)}")
        print(f"Numero de variables: {len(self.variables)}")
        print("\nRelaciones de dependencia:")
        for padre, hijo in self.grafo.edges():
            print(f"  {padre} -> {hijo}")

        print("\nResumen por variable:")
        for variable in sorted(self.variables):
            padres = list(self.grafo.predecessors(variable))
            hijos = list(self.grafo.successors(variable))
            print(f"  {variable}:")
            print(f"    Factores de riesgo: {padres}")
            print(f"    Afecta a: {hijos}")

    def mostrar_cpts(self):
        for nodo, cpt_info in self.cpts.items():
            df = cpt_info['data']
            padres = cpt_info['padres']

            print(f"\n {nodo} | Factores: {padres}")
            print(f"Tamaño de CPT: {len(df)} combinaciones")
            if len(df) > 6:
                print("Muestra de probabilidades:")
                print(df.head(6).to_string(index=False))
            else:
                print("Probabilidades completas:")
                print(df.to_string(index=False))
            print("---")

if __name__ == "__main__":

    # Crear instancia de la red bayesiana
    rb = RedBayesiana()

    # 1. Cargar estructura
    print("\n Cargando estructura del sistema medico...")
    if not rb.cargar_estructura("estructura_red.csv"):
        print(" Error: No se pudo cargar la estructura. Verifica el archivo 'estructura_red.csv'")
        exit(1)

    # 2. Cargar las CPTs
    print("\n Cargando tablas de probabilidad medica...")
    archivos_cpt = [
        "nodo_edad.csv",
        "nodo_fumador.csv",
        "nodo_ejercicio.csv",
        "nodo_presionArterial.csv",
        "nodo_colesterol.csv",
        "nodo_enfermedadCardiaca.csv"
    ]

    cpts_cargadas = []

    for archivo in archivos_cpt:
        if os.path.exists(archivo):
            # Extraer nombre del nodo del nombre del archivo
            nombre_nodo = archivo.replace('nodo_', '').replace('.csv', '')
            nodo_cargado = rb.cargar_cpt(archivo, nombre_nodo)
            if nodo_cargado:
                cpts_cargadas.append(nodo_cargado)
        else:
            print(f" Archivo no encontrado: {archivo}")

    print(f" CPTs cargadas exitosamente: {cpts_cargadas}")

    if not cpts_cargadas:
        print(" Error: No se pudieron cargar las CPTs. Verifica los archivos:")
        for archivo in archivos_cpt:
            print(f"   - {archivo} → {' Existe' if os.path.exists(archivo) else ' No existe'}")
        exit(1)

    # 3. Mostrar informacion completa del sistema
    print("\n Visualizando grafo...")
    rb.mostrar_grafo()
    rb.mostrar_cpts()

=======
import pandas as pd
import networkx as nx
import matplotlib.pyplot as plt
import os
from collections import defaultdict

class RedBayesiana:
    def __init__(self):
        self.grafo = nx.DiGraph()
        self.cpts = {}
        self.variables = set()

    def cargar_estructura(self, archivo_estructura):
        #Carga la estructura de la red desde CSV
        try:
            df = pd.read_csv(archivo_estructura)

            # Verificar columnas requeridas
            if 'padre' not in df.columns or 'hijo' not in df.columns:
                raise ValueError("El archivo debe contener columnas 'padre' y 'hijo'")

            # Agregar nodos y aristas
            for _, row in df.iterrows():
                padre = row['padre'].strip()
                hijo = row['hijo'].strip()

                self.variables.add(padre)
                self.variables.add(hijo)
                self.grafo.add_edge(padre, hijo)

            print(f"Estructura cargada: {len(self.variables)} variables")
            return True

        except Exception as e:
            print(f"Error cargando estructura: {e}")
            return False
    def cargar_cpt(self, archivo_cpt, nombre_nodo=None):
        #Carga CPT desde archivo específico

        try:
            df = pd.read_csv(archivo_cpt)

            # Detectar padres a partir de las columnas
            columnas = list(df.columns)

            # La ultima columna es siempre 'probabilidad'
            if columnas[-1] != 'probabilidad':
                raise ValueError("La ultima columna debe llamarse 'probabilidad'")

            # Las columnas anteriores son los padres + valor del nodo
            columnas_variables = columnas[:-1]

            # El valor del nodo actual es la penúltima columna
            columna_valor = columnas_variables[-1]

            # Los padres son todas las columnas excepto la ultima y probabilidad
            padres = columnas_variables[:-1] if len(columnas_variables) > 1 else []

            # Verificar que los padres existan en el grafo
            for padre in padres:
                if padre not in self.grafo:
                    print(f"Advertencia: {padre} no esta en la estructura de la red")

            # Almacenar CPT con metadatos
            self.cpts[nombre_nodo] = {
                'data': df,
                'padres': padres,
                'columna_valor': columna_valor,
                'columna_probabilidad': 'probabilidad',
                'archivo': archivo_cpt
            }

            print(f" CPT de {nombre_nodo} cargada - Padres: {padres}")
            return nombre_nodo

        except Exception as e:
            print(f"Error cargando CPT {archivo_cpt}: {e}")
            return None
    def obtener_probabilidad(self, nodo, evidencia):

        #Obtiene para cualquier red evidencia = diccionario {variable: valor}

        if nodo not in self.cpts:
            raise ValueError(f"No hay CPT para {nodo}")

        cpt_info = self.cpts[nodo]
        df = cpt_info['data']
        padres = cpt_info['padres']
        columna_valor = cpt_info['columna_valor']

        # Filtrar basado en la evidencia
        mascara = pd.Series([True] * len(df))

        for variable, valor in evidencia.items():
            if variable in df.columns:
                mascara &= (df[variable] == valor)

        # Encontrar filas que coincidan con la evidencia
        filas_coincidentes = df[mascara]

        if len(filas_coincidentes) == 0:
            raise ValueError(f"No se encontraron entradas para la evidencia: {evidencia}")

        # Devolver distribucion de probabilidad
        resultado = {}
        for _, fila in filas_coincidentes.iterrows():
            valor_nodo = fila[columna_valor]
            probabilidad = fila['probabilidad']
            resultado[valor_nodo] = probabilidad

        return resultado
    def mostrar_grafo(self):
        plt.figure(figsize=(14, 10))
        pos = nx.spring_layout(self.grafo, k=3, iterations=100)

        nx.draw(self.grafo, pos, with_labels=True, node_color='lightcoral',
                node_size=4000, font_size=11, font_weight='bold',
                arrows=True, arrowsize=25, edge_color='gray', width=2,
                alpha=0.8)

        plt.title("Sistema de Diagnostico Medico-Red Bayesiana", size=16, pad=20)
        plt.axis('off')
        plt.show()

        print(f"Variables: {list(self.variables)}")
        print(f"Número de variables: {len(self.variables)}")
        print("\nRelaciones de dependencia:")
        for padre, hijo in self.grafo.edges():
            print(f"  {padre} → {hijo}")

        print("\nResumen por variable:")
        for variable in sorted(self.variables):
            padres = list(self.grafo.predecessors(variable))
            hijos = list(self.grafo.successors(variable))
            print(f"  {variable}:")
            print(f"    Factores de riesgo: {padres}")
            print(f"    Afecta a: {hijos}")

    def mostrar_cpts(self):
        for nodo, cpt_info in self.cpts.items():
            df = cpt_info['data']
            padres = cpt_info['padres']

            print(f"\n🔬 {nodo} | Factores: {padres}")
            print(f"Tamaño de CPT: {len(df)} combinaciones")
            if len(df) > 6:
                print("Muestra de probabilidades:")
                print(df.head(6).to_string(index=False))
            else:
                print("Probabilidades completas:")
                print(df.to_string(index=False))
            print("---")

if __name__ == "__main__":

    # Crear instancia de la red bayesiana
    rb = RedBayesiana()

    # 1. Cargar estructura
    print("\n Cargando estructura del sistema médico...")
    if not rb.cargar_estructura("estructura_red.csv"):
        print(" Error: No se pudo cargar la estructura. Verifica el archivo 'estructura_red.csv'")
        exit(1)

    # 2. Cargar las CPTs
    print("\n Cargando tablas de probabilidad médica...")
    archivos_cpt = [
        "nodo_edad.csv",
        "nodo_fumador.csv",
        "nodo_ejercicio.csv",
        "nodo_presionArterial.csv",
        "nodo_colesterol.csv",
        "nodo_enfermedadCardiaca.csv"
    ]

    cpts_cargadas = []

    for archivo in archivos_cpt:
        if os.path.exists(archivo):
            # Extraer nombre del nodo del nombre del archivo
            nombre_nodo = archivo.replace('nodo_', '').replace('.csv', '')
            nodo_cargado = rb.cargar_cpt(archivo, nombre_nodo)
            if nodo_cargado:
                cpts_cargadas.append(nodo_cargado)
        else:
            print(f" Archivo no encontrado: {archivo}")

    print(f" CPTs cargadas exitosamente: {cpts_cargadas}")

    if not cpts_cargadas:
        print(" Error: No se pudieron cargar las CPTs. Verifica los archivos:")
        for archivo in archivos_cpt:
            print(f"   - {archivo} → {' Existe' if os.path.exists(archivo) else ' No existe'}")
        exit(1)

    # 3. Mostrar información completa del sistema
    print("\n Visualizando la red de diagnóstico...")
    rb.mostrar_grafo()
    rb.mostrar_cpts()


>>>>>>> 5d64a1d3
<|MERGE_RESOLUTION|>--- conflicted
+++ resolved
@@ -1,4 +1,3 @@
-<<<<<<< HEAD
 import pandas as pd
 import networkx as nx
 import matplotlib.pyplot as plt
@@ -198,207 +197,3 @@
     print("\n Visualizando grafo...")
     rb.mostrar_grafo()
     rb.mostrar_cpts()
-
-=======
-import pandas as pd
-import networkx as nx
-import matplotlib.pyplot as plt
-import os
-from collections import defaultdict
-
-class RedBayesiana:
-    def __init__(self):
-        self.grafo = nx.DiGraph()
-        self.cpts = {}
-        self.variables = set()
-
-    def cargar_estructura(self, archivo_estructura):
-        #Carga la estructura de la red desde CSV
-        try:
-            df = pd.read_csv(archivo_estructura)
-
-            # Verificar columnas requeridas
-            if 'padre' not in df.columns or 'hijo' not in df.columns:
-                raise ValueError("El archivo debe contener columnas 'padre' y 'hijo'")
-
-            # Agregar nodos y aristas
-            for _, row in df.iterrows():
-                padre = row['padre'].strip()
-                hijo = row['hijo'].strip()
-
-                self.variables.add(padre)
-                self.variables.add(hijo)
-                self.grafo.add_edge(padre, hijo)
-
-            print(f"Estructura cargada: {len(self.variables)} variables")
-            return True
-
-        except Exception as e:
-            print(f"Error cargando estructura: {e}")
-            return False
-    def cargar_cpt(self, archivo_cpt, nombre_nodo=None):
-        #Carga CPT desde archivo específico
-
-        try:
-            df = pd.read_csv(archivo_cpt)
-
-            # Detectar padres a partir de las columnas
-            columnas = list(df.columns)
-
-            # La ultima columna es siempre 'probabilidad'
-            if columnas[-1] != 'probabilidad':
-                raise ValueError("La ultima columna debe llamarse 'probabilidad'")
-
-            # Las columnas anteriores son los padres + valor del nodo
-            columnas_variables = columnas[:-1]
-
-            # El valor del nodo actual es la penúltima columna
-            columna_valor = columnas_variables[-1]
-
-            # Los padres son todas las columnas excepto la ultima y probabilidad
-            padres = columnas_variables[:-1] if len(columnas_variables) > 1 else []
-
-            # Verificar que los padres existan en el grafo
-            for padre in padres:
-                if padre not in self.grafo:
-                    print(f"Advertencia: {padre} no esta en la estructura de la red")
-
-            # Almacenar CPT con metadatos
-            self.cpts[nombre_nodo] = {
-                'data': df,
-                'padres': padres,
-                'columna_valor': columna_valor,
-                'columna_probabilidad': 'probabilidad',
-                'archivo': archivo_cpt
-            }
-
-            print(f" CPT de {nombre_nodo} cargada - Padres: {padres}")
-            return nombre_nodo
-
-        except Exception as e:
-            print(f"Error cargando CPT {archivo_cpt}: {e}")
-            return None
-    def obtener_probabilidad(self, nodo, evidencia):
-
-        #Obtiene para cualquier red evidencia = diccionario {variable: valor}
-
-        if nodo not in self.cpts:
-            raise ValueError(f"No hay CPT para {nodo}")
-
-        cpt_info = self.cpts[nodo]
-        df = cpt_info['data']
-        padres = cpt_info['padres']
-        columna_valor = cpt_info['columna_valor']
-
-        # Filtrar basado en la evidencia
-        mascara = pd.Series([True] * len(df))
-
-        for variable, valor in evidencia.items():
-            if variable in df.columns:
-                mascara &= (df[variable] == valor)
-
-        # Encontrar filas que coincidan con la evidencia
-        filas_coincidentes = df[mascara]
-
-        if len(filas_coincidentes) == 0:
-            raise ValueError(f"No se encontraron entradas para la evidencia: {evidencia}")
-
-        # Devolver distribucion de probabilidad
-        resultado = {}
-        for _, fila in filas_coincidentes.iterrows():
-            valor_nodo = fila[columna_valor]
-            probabilidad = fila['probabilidad']
-            resultado[valor_nodo] = probabilidad
-
-        return resultado
-    def mostrar_grafo(self):
-        plt.figure(figsize=(14, 10))
-        pos = nx.spring_layout(self.grafo, k=3, iterations=100)
-
-        nx.draw(self.grafo, pos, with_labels=True, node_color='lightcoral',
-                node_size=4000, font_size=11, font_weight='bold',
-                arrows=True, arrowsize=25, edge_color='gray', width=2,
-                alpha=0.8)
-
-        plt.title("Sistema de Diagnostico Medico-Red Bayesiana", size=16, pad=20)
-        plt.axis('off')
-        plt.show()
-
-        print(f"Variables: {list(self.variables)}")
-        print(f"Número de variables: {len(self.variables)}")
-        print("\nRelaciones de dependencia:")
-        for padre, hijo in self.grafo.edges():
-            print(f"  {padre} → {hijo}")
-
-        print("\nResumen por variable:")
-        for variable in sorted(self.variables):
-            padres = list(self.grafo.predecessors(variable))
-            hijos = list(self.grafo.successors(variable))
-            print(f"  {variable}:")
-            print(f"    Factores de riesgo: {padres}")
-            print(f"    Afecta a: {hijos}")
-
-    def mostrar_cpts(self):
-        for nodo, cpt_info in self.cpts.items():
-            df = cpt_info['data']
-            padres = cpt_info['padres']
-
-            print(f"\n🔬 {nodo} | Factores: {padres}")
-            print(f"Tamaño de CPT: {len(df)} combinaciones")
-            if len(df) > 6:
-                print("Muestra de probabilidades:")
-                print(df.head(6).to_string(index=False))
-            else:
-                print("Probabilidades completas:")
-                print(df.to_string(index=False))
-            print("---")
-
-if __name__ == "__main__":
-
-    # Crear instancia de la red bayesiana
-    rb = RedBayesiana()
-
-    # 1. Cargar estructura
-    print("\n Cargando estructura del sistema médico...")
-    if not rb.cargar_estructura("estructura_red.csv"):
-        print(" Error: No se pudo cargar la estructura. Verifica el archivo 'estructura_red.csv'")
-        exit(1)
-
-    # 2. Cargar las CPTs
-    print("\n Cargando tablas de probabilidad médica...")
-    archivos_cpt = [
-        "nodo_edad.csv",
-        "nodo_fumador.csv",
-        "nodo_ejercicio.csv",
-        "nodo_presionArterial.csv",
-        "nodo_colesterol.csv",
-        "nodo_enfermedadCardiaca.csv"
-    ]
-
-    cpts_cargadas = []
-
-    for archivo in archivos_cpt:
-        if os.path.exists(archivo):
-            # Extraer nombre del nodo del nombre del archivo
-            nombre_nodo = archivo.replace('nodo_', '').replace('.csv', '')
-            nodo_cargado = rb.cargar_cpt(archivo, nombre_nodo)
-            if nodo_cargado:
-                cpts_cargadas.append(nodo_cargado)
-        else:
-            print(f" Archivo no encontrado: {archivo}")
-
-    print(f" CPTs cargadas exitosamente: {cpts_cargadas}")
-
-    if not cpts_cargadas:
-        print(" Error: No se pudieron cargar las CPTs. Verifica los archivos:")
-        for archivo in archivos_cpt:
-            print(f"   - {archivo} → {' Existe' if os.path.exists(archivo) else ' No existe'}")
-        exit(1)
-
-    # 3. Mostrar información completa del sistema
-    print("\n Visualizando la red de diagnóstico...")
-    rb.mostrar_grafo()
-    rb.mostrar_cpts()
-
-
->>>>>>> 5d64a1d3
